# Intellij
*.iml
.idea

# npm
node_modules

# build
dist
*.map
Obsidian Encrypt - test-vault
<<<<<<< HEAD
=======
test-vault
>>>>>>> 3dec29d6
<|MERGE_RESOLUTION|>--- conflicted
+++ resolved
@@ -9,7 +9,4 @@
 dist
 *.map
 Obsidian Encrypt - test-vault
-<<<<<<< HEAD
-=======
 test-vault
->>>>>>> 3dec29d6
